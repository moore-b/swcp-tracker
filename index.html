--- conflicted
+++ resolved
@@ -1,4 +1,3 @@
-<<<<<<< HEAD
 <!DOCTYPE html>
 <html lang="en">
 <head>
@@ -140,7 +139,7 @@
                             </div>
                             <div class="floating-tile flex flex-col md:flex-row md:items-center md:gap-2 md:justify-center">
                                 <span class="text-xs opacity-90 whitespace-nowrap">Complete:</span>
-                                <span class="font-bold text-lg whitespace-nowrap" id="progress-percentage">0%</span>
+                                <span class="font-bold text-lg whitespace-nowrap" id="progress-percentage">0%"</span>
                             </div>
                             <div class="floating-tile flex flex-col md:flex-row md:items-center md:gap-2 md:justify-center">
                                 <span class="text-xs opacity-90 whitespace-nowrap">Elevation:</span>
@@ -473,472 +472,4 @@
         }
     </style>
 </body>
-</html>
-=======
-<!DOCTYPE html>
-<html lang="en">
-<head>
-    <meta charset="UTF-8">
-    <meta name="viewport" content="width=device-width, initial-scale=1.0">
-    <title>SW Coast Path Tracker</title>
-    
-    <!-- Google Fonts - Inter + Source Sans Pro -->
-    <link rel="preconnect" href="https://fonts.googleapis.com">
-    <link rel="preconnect" href="https://fonts.gstatic.com" crossorigin>
-    <link href="https://fonts.googleapis.com/css2?family=Inter:wght@400;600;700&family=Source+Sans+Pro:wght@400;600&display=swap" rel="stylesheet">
-   
-    <link rel="apple-touch-icon" sizes="180x180" href="apple-touch-icon.png">
-    <link rel="icon" type="image/png" sizes="32x32" href="favicon-32x32.png">
-    <link rel="icon" type="image/png" sizes="16x16" href="favicon-16x16.png">
-    <link rel="manifest" href="site.webmanifest">
-    
-    <!-- Local CSS and JS files -->
-    <link rel="stylesheet" href="tailwind.css">
-    <link rel="stylesheet" href="leaflet.css" crossorigin=""/>
-    <link rel="stylesheet" href="style.css">
-    
-    <!-- Local JavaScript files -->
-    <script src="turf.min.js" defer></script>
-    <script src="polyline.js" defer></script>
-    <script src="leaflet.js" crossorigin="" defer></script>
-</head>
-<body class="bg-gray-50 text-gray-800 transition-colors duration-300">
-
-    <div id="app-background"></div>
-
-    <div id="initial-loading-screen" class="fixed inset-0 flex items-center justify-center bg-gray-200 z-[9999] transition-opacity duration-500">
-        <div class="text-center">
-            <div class="loader-large mb-4"></div>
-            <h2 class="text-xl font-semibold text-gray-700 mb-2">Loading SW Coast Path Tracker</h2>
-            <p class="text-gray-500">Connecting to Strava and loading your progress...</p>
-        </div>
-    </div>
-
-    <div id="login-screen-wrapper" class="min-h-screen flex items-center justify-center hidden">
-        <div id="config-section" class="p-8 rounded-2xl shadow-2xl max-w-md w-full text-center blurred-tile-background border border-white/20">
-            <div class="mb-6">
-                <div class="w-16 h-16 bg-gradient-to-br from-orange-400 to-orange-600 rounded-full flex items-center justify-center mx-auto mb-4">
-                    <svg class="w-8 h-8 text-white" fill="currentColor" viewBox="0 0 20 20">
-                        <path d="M10 2a8 8 0 100 16 8 8 0 000-16zM8 12a2 2 0 114 0 2 2 0 01-4 0z"/>
-                    </svg>
-                </div>
-                <h2 class="text-3xl font-bold text-gray-900 mb-2">Connect to Strava</h2>
-                <p class="text-gray-600">Track your South West Coast Path progress</p>
-            </div>
-            <div class="space-y-4 mb-6">
-                <div>
-                    <label for="clientId" class="block text-sm font-medium text-gray-700 text-left mb-1">Client ID</label>
-                    <input type="text" id="clientId" class="w-full px-4 py-3 border border-gray-300 rounded-lg shadow-sm focus:ring-2 focus:ring-orange-500 focus:border-orange-500 transition-all duration-200" placeholder="Enter your Strava Client ID">
-                </div>
-                <div>
-                    <label for="clientSecret" class="block text-sm font-medium text-gray-700 text-left mb-1">Client Secret</label>
-                    <input type="password" id="clientSecret" class="w-full px-4 py-3 border border-gray-300 rounded-lg shadow-sm focus:ring-2 focus:ring-orange-500 focus:border-orange-500 transition-all duration-200" placeholder="Enter your Strava Client Secret">
-                </div>
-            </div>
-            <button id="connect-button" class="w-full btn-base btn-strava btn-enhanced">
-                <svg class="w-5 h-5 mr-2" fill="currentColor" viewBox="0 0 20 20">
-                    <path d="M10 2a8 8 0 100 16 8 8 0 000-16zM8 12a2 2 0 114 0 2 2 0 01-4 0z"/>
-                </svg>
-                Connect with Strava
-            </button>
-        </div>
-    </div>
-
-    <div id="main-layout-container" class="hidden">
-        <div id="header-section" class="rounded-2xl shadow-xl overflow-hidden">
-            <div class="p-3 text-white" style="background: linear-gradient(135deg, #5a8a6e 0%, #2d5016 100%);">
-                <div class="flex justify-between items-center mb-2">
-                    <span class="badge bg-white/20 text-white text-xs">Tracker</span>
-                    <span class="text-xs opacity-90">SWCP</span>
-                </div>
-                <h1 class="font-bold text-base mb-2 flex items-center">
-                    <svg class="w-5 h-5 mr-2 text-white" fill="currentColor" viewBox="0 0 20 20">
-                        <path d="M10 2a8 8 0 100 16 8 8 0 000-16zM8 12a2 2 0 114 0 2 2 0 01-4 0z"/>
-                    </svg>
-                    South West Coast Path Tracker
-                </h1>
-                <div class="flex justify-between text-sm">
-                    <div class="text-center">
-                        <div class="font-bold">Coastal</div>
-                        <div class="text-xs opacity-80">Adventure</div>
-                    </div>
-                    <div class="text-center">
-                        <div class="font-bold">Progress</div>
-                        <div class="text-xs opacity-80">Tracking</div>
-                    </div>
-                    <div class="text-center">
-                        <div class="font-bold">Strava</div>
-                        <div class="text-xs opacity-80">Integration</div>
-                    </div>
-                </div>
-            </div>
-            <div class="p-4 bg-white">
-                <div class="flex items-center justify-between">
-                    <div class="flex items-center space-x-3">
-                        <div class="w-12 h-12 bg-gradient-to-br from-blue-500 to-blue-700 rounded-xl flex items-center justify-center">
-                            <svg class="w-6 h-6 text-white" fill="currentColor" viewBox="0 0 20 20">
-                                <path d="M10 2a8 8 0 100 16 8 8 0 000-16zM8 12a2 2 0 114 0 2 2 0 01-4 0z"/>
-                            </svg>
-                        </div>
-                        <div>
-                            <h2 class="text-xl font-bold text-gray-900">Track your coastal adventure progress</h2>
-                            <p class="text-gray-600">Connect with Strava to analyze your activities</p>
-                        </div>
-                    </div>
-                    <div class="flex items-center space-x-2">
-                        <button id="dark-mode-toggle" class="p-2 rounded-lg bg-gray-100 hover:bg-gray-200 transition-all duration-200">
-                            <svg class="w-5 h-5 text-gray-700" fill="currentColor" viewBox="0 0 20 20">
-                                <path d="M10 2a1 1 0 011 1v1a1 1 0 11-2 0V3a1 1 0 011-1zm4 8a4 4 0 11-8 0 4 4 0 018 0zm-.464 4.95l.707.707a1 1 0 001.414-1.414l-.707-.707a1 1 0 00-1.414 1.414zm2.12-10.607a1 1 0 010 1.414l-.706.707a1 1 0 11-1.414-1.414l.707-.707a1 1 0 011.414 0zM17 11a1 1 0 100-2h-1a1 1 0 100 2h1zm-7 4a1 1 0 011 1v1a1 1 0 11-2 0v-1a1 1 0 011-1zM5.05 6.464A1 1 0 106.465 5.05l-.708-.707a1 1 0 00-1.414 1.414l.707.707zm1.414 8.486l-.707.707a1 1 0 01-1.414-1.414l.707-.707a1 1 0 011.414 1.414zM4 11a1 1 0 100-2H3a1 1 0 000 2h1z"/>
-                            </svg>
-                        </button>
-                        <div id="strava-user-info" class="text-right"></div>
-                    </div>
-                </div>
-            </div>
-        </div>
-
-        <div class="p-6 rounded-2xl shadow-xl blurred-tile-background border border-white/20">
-            <!-- Overall Progress Card -->
-            <div id="progress-summary-section" class="rounded-2xl shadow-xl overflow-hidden mb-6">
-                <div class="p-3 text-white" style="background: linear-gradient(135deg, #5a8a6e 0%, #2d5016 100%);">
-                    <div class="flex justify-between items-center mb-2">
-                        <span class="badge bg-white/20 text-white text-xs">Progress</span>
-                        <span class="text-xs opacity-90">Overall</span>
-                    </div>
-                    <h2 class="font-bold text-base mb-2 flex items-center">
-                        <svg class="w-5 h-5 mr-2 text-white" fill="currentColor" viewBox="0 0 20 20">
-                            <path d="M9 12l2 2 4-4m6 2a9 9 0 11-18 0 9 9 0 0118 0z"/>
-                        </svg>
-                        Overall Progress
-                    </h2>
-                    <div class="flex justify-between text-sm">
-                        <div class="text-center">
-                            <div class="font-bold" id="completed-distance">0.00 km</div>
-                            <div class="text-xs opacity-80">Completed</div>
-                        </div>
-                        <div class="text-center">
-                            <div class="font-bold" id="total-distance">0.00 km</div>
-                            <div class="text-xs opacity-80">Total</div>
-                        </div>
-                        <div class="text-center">
-                            <div class="font-bold" id="progress-percentage">0.00%</div>
-                            <div class="text-xs opacity-80">Complete</div>
-                        </div>
-                    </div>
-                </div>
-                <div class="p-4 bg-white">
-                    <div class="mb-4">
-                        <div class="w-full bg-gray-200 rounded-full h-3 overflow-hidden">
-                            <div id="progress-bar" class="h-3 rounded-full transition-all duration-1000 ease-out" style="width: 0%; background: linear-gradient(to right, #5a8a6e, #2d5016);"></div>
-                        </div>
-                    </div>
-                    <div class="flex gap-2">
-                        <button id="reset-button" class="btn-analyze flex-1">
-                            <svg class="w-4 h-4 mr-2" fill="currentColor" viewBox="0 0 20 20">
-                                <path fill-rule="evenodd" d="M4 2a1 1 0 011 1v2.101a7.002 7.002 0 0111.601 2.566 1 1 0 11-1.885.666A5.002 5.002 0 005.999 7H9a1 1 0 010 2H4a1 1 0 01-1-1V3a1 1 0 011-1zm.008 9.057a1 1 0 011.276.61A5.002 5.002 0 0014.001 13H11a1 1 0 110-2h5a1 1 0 011 1v5a1 1 0 11-2 0v-2.101a7.002 7.002 0 01-11.601-2.566 1 1 0 01.61-1.276z" clip-rule="evenodd"/>
-                            </svg>
-                            Reset Progress
-                        </button>
-                    </div>
-                </div>
-                <div id="overall-progress-loading" class="flex items-center justify-center p-4 hidden bg-white">
-                    <div class="loader mr-3"></div>
-                    <span class="text-gray-600">Calculating overall progress...</span>
-                </div>
-            </div>
-
-            <!-- Map Card -->
-            <div id="map-section" class="rounded-2xl shadow-xl overflow-hidden">
-                <div class="p-3 text-white" style="background: linear-gradient(135deg, #5a8a6e 0%, #2d5016 100%);">
-                    <div class="flex justify-between items-center mb-2">
-                        <span class="badge bg-white/20 text-white text-xs">Map</span>
-                        <span class="text-xs opacity-90">SWCP Route</span>
-                    </div>
-                    <h3 class="font-bold text-base mb-2 flex items-center">
-                        <svg class="w-5 h-5 mr-2 text-white" fill="currentColor" viewBox="0 0 20 20">
-                            <path fill-rule="evenodd" d="M5.05 4.05a7 7 0 119.9 9.9L10 18.9l-4.95-4.95a7 7 0 010-9.9zM10 11a2 2 0 100-4 2 2 0 000 4z" clip-rule="evenodd"/>
-                        </svg>
-                        South West Coast Path
-                    </h3>
-                    <div class="flex justify-between text-sm">
-                        <div class="text-center">
-                            <div class="font-bold">630</div>
-                            <div class="text-xs opacity-80">Total km</div>
-                        </div>
-                        <div class="text-center">
-                            <div class="font-bold">England</div>
-                            <div class="text-xs opacity-80">Location</div>
-                        </div>
-                        <div class="text-center">
-                            <div class="font-bold">Coastal</div>
-                            <div class="text-xs opacity-80">Type</div>
-                        </div>
-                    </div>
-                </div>
-                <div class="p-4 bg-white">
-                    <div class="mb-4">
-                        <div id="map" class="relative h-64 rounded-lg overflow-hidden">
-                            <div id="map-loading-overlay" class="absolute top-0 left-0 w-full h-full bg-white bg-opacity-90 flex justify-center items-center z-[1000] hidden rounded-lg">
-                                <div class="text-center">
-                                    <div class="loader-large mb-3"></div>
-                                    <p class="text-gray-600">Loading map...</p>
-                                </div>
-                            </div>
-                        </div>
-                    </div>
-                    <div class="flex gap-2">
-                        <button id="map-fullscreen-btn" class="btn-analyze flex-1">
-                            <svg class="w-4 h-4 mr-2" fill="currentColor" viewBox="0 0 20 20">
-                                <path d="M3 4a1 1 0 011-1h4a1 1 0 010 2H6.414l2.293 2.293a1 1 0 11-1.414 1.414L5 6.414V8a1 1 0 01-2 0V4zm9 1a1 1 0 010-2h4a1 1 0 011 1v4a1 1 0 01-2 0V6.414l-2.293 2.293a1 1 0 11-1.414-1.414L13.586 5H12z"/>
-                            </svg>
-                            Fullscreen
-                        </button>
-                    </div>
-                </div>
-            </div>
-        </div>
-
-        <div id="status-log-section-container" class="p-6 rounded-2xl shadow-xl text-gray-800 blurred-tile-background border border-white/20">
-            <details open id="status-log-details" class="h-full flex flex-col">
-                <summary class="text-xl font-semibold p-4 sticky top-0 bg-inherit z-10 flex items-center cursor-pointer hover:bg-white/10 rounded-lg transition-colors duration-200">
-                    <svg class="w-5 h-5 mr-2 text-blue-600" fill="currentColor" viewBox="0 0 20 20">
-                        <path fill-rule="evenodd" d="M18 10a8 8 0 11-16 0 8 8 0 0116 0zm-7-4a1 1 0 11-2 0 1 1 0 012 0zM9 9a1 1 0 000 2v3a1 1 0 001 1h1a1 1 0 100-2v-3a1 1 0 00-1-1H9z" clip-rule="evenodd"/>
-                    </svg>
-                    Status Log
-                </summary>
-                <div id="status-log" class="flex-grow overflow-y-auto max-h-40 p-2 space-y-2"></div>
-            </details>
-        </div>
-
-        <div id="activities-section" class="rounded-2xl shadow-xl overflow-hidden">
-            <div class="p-3 text-white" style="background: linear-gradient(135deg, #5a8a6e 0%, #2d5016 100%);">
-                <div class="flex justify-between items-center mb-2">
-                    <span class="badge bg-white/20 text-white text-xs">Activities</span>
-                    <span class="text-xs opacity-90">Strava</span>
-                </div>
-                <h2 class="font-bold text-base mb-2 flex items-center">
-                    <svg class="w-5 h-5 mr-2 text-white" fill="currentColor" viewBox="0 0 20 20">
-                        <path fill-rule="evenodd" d="M10 18a8 8 0 100-16 8 8 0 000 16zm1-12a1 1 0 10-2 0v4a1 1 0 00.293.707l2.828 2.829a1 1 0 101.415-1.415L11 9.586V6z" clip-rule="evenodd"/>
-                    </svg>
-                    Your Activities 
-                    <span id="activity-count" class="text-sm font-normal text-white/80 ml-2"></span>
-                </h2>
-                <div class="flex justify-between text-sm">
-                    <div class="text-center">
-                        <div class="font-bold">Hike</div>
-                        <div class="text-xs opacity-80">Walking</div>
-                    </div>
-                    <div class="text-center">
-                        <div class="font-bold">Progress</div>
-                        <div class="text-xs opacity-80">Tracking</div>
-                    </div>
-                    <div class="text-center">
-                        <div class="font-bold">Analysis</div>
-                        <div class="text-xs opacity-80">SWCP</div>
-                    </div>
-                </div>
-            </div>
-            <div class="blurred-tile-background p-4">
-                <div class="flex justify-between items-center mb-4">
-                    <button id="mobile-menu-btn" class="lg:hidden p-2 rounded-lg bg-gray-100 hover:bg-gray-200 transition-all duration-200">
-                        <svg class="w-5 h-5 text-gray-700" fill="currentColor" viewBox="0 0 20 20">
-                            <path fill-rule="evenodd" d="M3 5a1 1 0 011-1h12a1 1 0 110 2H4a1 1 0 01-1-1zM3 10a1 1 0 011-1h12a1 1 0 110 2H4a1 1 0 01-1-1zM3 15a1 1 0 011-1h12a1 1 0 110 2H4a1 1 0 01-1-1z" clip-rule="evenodd"/>
-                        </svg>
-                    </button>
-                </div>
-                
-                <div id="mobile-filter-menu" class="lg:hidden mb-4 p-4 bg-gray-50 rounded-xl hidden">
-                    <div class="flex flex-wrap gap-2 mb-3">
-                        <button data-filter="all" class="filter-btn active">All</button>
-                        <button data-filter="Hike" class="filter-btn">Hike</button>
-                        <button data-filter="Walk" class="filter-btn">Walk</button>
-                    </div>
-                    <input type="text" id="activity-search-box-mobile" placeholder="Search activities..." class="w-full px-3 py-2 border border-gray-300 rounded-lg shadow-sm focus:ring-2 focus:ring-orange-500 focus:border-orange-500">
-                </div>
-
-                <div class="hidden lg:block mb-4">
-                    <div class="flex justify-between items-center mb-3">
-                        <div id="filter-buttons" class="flex space-x-2">
-                            <button data-filter="all" class="filter-btn active">All</button>
-                            <button data-filter="Hike" class="filter-btn">Hike</button>
-                            <button data-filter="Walk" class="filter-btn">Walk</button>
-                        </div>
-                    </div>
-                    <input type="text" id="activity-search-box" placeholder="Search activities..." class="w-full px-3 py-2 border border-gray-300 rounded-lg shadow-sm focus:ring-2 focus:ring-orange-500 focus:border-orange-500">
-                </div>
-
-                <button id="refresh-activities-btn" class="w-full btn-base btn-strava btn-enhanced mb-4">
-                    <svg class="w-5 h-5 mr-2" fill="currentColor" viewBox="0 0 20 20">
-                        <path fill-rule="evenodd" d="M4 2a1 1 0 011 1v2.101a7.002 7.002 0 0111.601 2.566 1 1 0 11-1.885.666A5.002 5.002 0 005.999 7H9a1 1 0 010 2H4a1 1 0 01-1-1V3a1 1 0 011-1zm.008 9.057a1 1 0 011.276.61A5.002 5.002 0 0014.001 13H11a1 1 0 110-2h5a1 1 0 011 1v5a1 1 0 11-2 0v-2.101a7.002 7.002 0 01-11.601-2.566 1 1 0 01.61-1.276z" clip-rule="evenodd"/>
-                    </svg>
-                    Refresh Activities
-                </button>
-                
-                <div id="activities-loading-spinner" class="flex justify-center items-center h-32 hidden">
-                    <div class="text-center">
-                        <div class="loader-large mb-3"></div>
-                        <p class="text-gray-600">Loading activities...</p>
-                    </div>
-                </div>
-                <div id="activity-list-container" class="space-y-4"></div>
-            </div>
-        </div>
-    </div>
-
-    <div id="fab-container" class="fixed bottom-6 right-6 z-50 hidden">
-        <button id="fab-main" class="w-14 h-14 bg-gradient-to-r from-orange-500 to-orange-600 text-white rounded-full shadow-lg hover:shadow-xl transform hover:scale-110 transition-all duration-200 flex items-center justify-center">
-            <svg class="w-6 h-6" fill="currentColor" viewBox="0 0 20 20">
-                <path fill-rule="evenodd" d="M10 3a1 1 0 011 1v5h5a1 1 0 110 2h-5v5a1 1 0 11-2 0v-5H4a1 1 0 110-2h5V4a1 1 0 011-1z" clip-rule="evenodd"/>
-            </svg>
-        </button>
-        <div id="fab-menu" class="absolute bottom-16 right-0 space-y-2 hidden">
-            <button id="fab-refresh" class="w-12 h-12 bg-blue-500 text-white rounded-full shadow-lg hover:shadow-xl transform hover:scale-110 transition-all duration-200 flex items-center justify-center">
-                <svg class="w-5 h-5" fill="currentColor" viewBox="0 0 20 20">
-                    <path fill-rule="evenodd" d="M4 2a1 1 0 011 1v2.101a7.002 7.002 0 0111.601 2.566 1 1 0 11-1.885.666A5.002 5.002 0 005.999 7H9a1 1 0 010 2H4a1 1 0 01-1-1V3a1 1 0 011-1zm.008 9.057a1 1 0 011.276.61A5.002 5.002 0 0014.001 13H11a1 1 0 110-2h5a1 1 0 011 1v5a1 1 0 11-2 0v-2.101a7.002 7.002 0 01-11.601-2.566 1 1 0 01.61-1.276z" clip-rule="evenodd"/>
-                </svg>
-            </button>
-            <button id="fab-map" class="w-12 h-12 bg-green-500 text-white rounded-full shadow-lg hover:shadow-xl transform hover:scale-110 transition-all duration-200 flex items-center justify-center">
-                <svg class="w-5 h-5" fill="currentColor" viewBox="0 0 20 20">
-                    <path fill-rule="evenodd" d="M5.05 4.05a7 7 0 119.9 9.9L10 18.9l-4.95-4.95a7 7 0 010-9.9zM10 11a2 2 0 100-4 2 2 0 000 4z" clip-rule="evenodd"/>
-                </svg>
-            </button>
-        </div>
-    </div>
-
-    <template id="activity-card-template">
-        <div class="activity-card bg-white shadow-lg">
-            <div class="p-3 text-white" id="gradient-header">
-                <div class="flex justify-between items-center mb-2">
-                    <span class="badge bg-white/20 text-white text-xs" data-type>Type</span>
-                    <span class="text-xs opacity-90" data-date>Date</span>
-                </div>
-                <h3 class="font-bold text-base mb-2" data-name>Activity Name</h3>
-                <div class="flex justify-between text-sm">
-                    <div class="text-center">
-                        <div class="font-bold" data-distance-display>0.00 km</div>
-                        <div class="text-xs opacity-80">Distance</div>
-                    </div>
-                    <div class="text-center">
-                        <div class="font-bold" data-time-display>0:00</div>
-                        <div class="text-xs opacity-80">Time</div>
-                    </div>
-                    <div class="text-center">
-                        <div class="font-bold" data-elevation-display>0m</div>
-                        <div class="text-xs opacity-80">Elevation</div>
-                    </div>
-                </div>
-            </div>
-            <div class="activity-map" data-map-id></div>
-            <div class="p-4">
-                <div class="flex justify-between items-center mb-4">
-                    <span class="text-sm text-gray-600">SWCP Progress</span>
-                    <span class="text-sm font-semibold text-green-600" data-swcp-progress>+0.0 km</span>
-                </div>
-                <div class="flex gap-2">
-                    <button data-analyze-btn data-activity-id="" class="btn-analyze flex-1">
-                        <svg class="w-4 h-4 mr-2" fill="currentColor" viewBox="0 0 20 20">
-                            <path d="M9 12l2 2 4-4m6 2a9 9 0 11-18 0 9 9 0 0118 0z"/>
-                        </svg>
-                        Analyze
-                    </button>
-                    <button data-update-btn data-activity-id="" class="btn-description flex-1">
-                        <svg class="w-4 h-4 mr-2" fill="currentColor" viewBox="0 0 20 20">
-                            <path d="M13.586 3.586a2 2 0 112.828 2.828l-.793.793-2.828-2.828.793-.793zM11.379 5.793L3 14.172V17h2.828l8.38-8.379-2.83-2.828z"/>
-                        </svg>
-                        Add to Description
-                    </button>
-                </div>
-            </div>
-        </div>
-    </template>
-
-    <div id="bottom-sheet" class="fixed inset-0 bg-black bg-opacity-50 z-50 hidden lg:hidden">
-        <div class="absolute bottom-0 left-0 right-0 bg-white rounded-t-3xl p-6 transform translate-y-full transition-transform duration-300">
-            <div class="w-12 h-1 bg-gray-300 rounded-full mx-auto mb-4"></div>
-            <div id="bottom-sheet-content"></div>
-        </div>
-    </div>
-
-    <script src="https://unpkg.com/leaflet@1.9.4/dist/leaflet.js" crossorigin="" defer></script>
-    <script src="script.js" defer></script>
-
-    <style>
-        /* Add modern gradient card styles */
-        .activity-card {
-            transition: all 0.3s ease;
-            border-radius: 16px;
-            overflow: hidden;
-        }
-        
-        .activity-card:hover {
-            transform: translateY(-5px);
-            box-shadow: 0 20px 40px rgba(0,0,0,0.15);
-        }
-        
-        .activity-map {
-            height: 150px;
-            width: 100%;
-            border-radius: 8px;
-            filter: sepia(0.1) saturate(0.9) brightness(0.95);
-        }
-        
-        /* Progress bar styling */
-        #progress-bar {
-            background: linear-gradient(to right, #5a8a6e, #2d5016) !important;
-            min-width: 10px !important;
-        }
-        
-        .btn-analyze {
-            background: linear-gradient(90deg, #90844a, #7a6f3e);
-            color: white;
-            padding: 8px 16px;
-            border-radius: 8px;
-            font-size: 0.875rem;
-            font-weight: 600;
-            border: none;
-            cursor: pointer;
-            transition: all 0.2s ease;
-        }
-        
-        .btn-analyze:hover {
-            background: linear-gradient(90deg, #7a6f3e, #655a33);
-            transform: translateY(-1px);
-        }
-        
-        .btn-description {
-            background: linear-gradient(90deg, #56801E, #436229);
-            color: white;
-            padding: 8px 16px;
-            border-radius: 8px;
-            font-size: 0.875rem;
-            font-weight: 600;
-            border: none;
-            cursor: pointer;
-            transition: all 0.2s ease;
-        }
-        
-        .btn-description:hover {
-            background: linear-gradient(90deg, #4a6b1a, #2d4a1c);
-            transform: translateY(-1px);
-        }
-        
-        .btn-secondary {
-            background: #f3f4f6;
-            color: #374151;
-            padding: 8px 16px;
-            border-radius: 8px;
-            font-size: 0.875rem;
-            font-weight: 600;
-            border: 1px solid #d1d5db;
-            cursor: pointer;
-            transition: all 0.2s ease;
-        }
-        
-        .btn-secondary:hover {
-            background: #e5e7eb;
-            transform: translateY(-1px);
-        }
-    </style>
-</body>
-</html>
->>>>>>> 0600b0db
+</html>